pub mod distance_counter;
pub mod lut_hash_map;
pub mod lut_hash_map_double;
pub mod lut_hash_map_group;
pub mod lut_perfect_naive;
pub mod lut_phf;
pub mod lut_phf_double;
pub mod lut_phf_group;
pub mod lut_ptr_hash_double;
pub mod lut_sichash;
pub mod lut_vfunc_double;
pub mod packed_stacked_frame;
pub mod pair_data;
pub mod performance;
pub mod pokemon_test_data_generator;
pub mod query_with_lut;
pub mod sichash_test_data_generator;
pub mod util_path;

// pub type LUT = lut_hash_map::LutHashMap;
pub type LUT = lut_hash_map_double::LutHashMapDouble;
// pub type LUT = lut_sichash::LutSicHash;
// pub type LUT = lut_ptr_hash_double::LutPtrHashDouble;
// pub type LUT = lut_vfunc_double::LutVFuncDouble;

/// Lookup-table = LUT
pub trait LookUpTable {
    fn build(json_path: &str, cutoff: usize) -> Result<Self, Box<dyn std::error::Error>>
<<<<<<< HEAD
=======
    // TODO if time? fn build(json_path: &str) -> Result<Self, Box<dyn std::error::Error + Sync + Send>>
>>>>>>> 4e0cfd78
    where
        Self: Sized;

    fn get(&self, key: &usize) -> Option<usize>;

    fn get_cutoff(&self) -> usize;

    fn allocated_bytes(&self) -> usize;
}

pub trait LookUpTableLambda: LookUpTable {
    fn build_lambda(
        lambda: usize,
        json_path: &str,
        cutoff: usize,
        threaded: bool,
    ) -> Result<Self, Box<dyn std::error::Error>>
    where
        Self: Sized;
}

<<<<<<< HEAD
// TODO if time? fn build(json_path: &str) -> Result<Self, Box<dyn std::error::Error + Sync + Send>>
// TODO if time? Consider builder pattern
=======
// pub struct LookUpTableBuilder {
//     json_path: Option<String>,
//     cutoff: Option<usize>,
//     lambda: Option<usize>,
//     threaded: bool,
// }

// impl LookUpTableBuilder {
//     pub fn new() -> Self {
//         LookUpTableBuilder {
//             json_path: None,
//             cutoff: Some(0),
//             lambda: None,
//             threaded: false,
//         }
//     }

//     pub fn json_path(mut self, path: &str) -> Self {
//         self.json_path = Some(path.to_string());
//         self
//     }

//     pub fn cutoff(mut self, cutoff: usize) -> Self {
//         self.cutoff = Some(cutoff);
//         self
//     }

//     pub fn lambda(mut self, lambda: usize) -> Self {
//         self.lambda = Some(lambda);
//         self
//     }

//     pub fn threaded(mut self, threaded: bool) -> Self {
//         self.threaded = threaded;
//         self
//     }

//     pub fn build<T: LookUpTable>(self) -> Result<T, Box<dyn std::error::Error>> {
//         let json_path = self
//             .json_path
//             .ok_or("Error: `json_path` must be set before calling `build`")?;
//         let cutoff = self
//             .cutoff
//             .ok_or("Error: `cutoff` must be set before calling `build`")?;

//         if json_path.is_empty() {
//             return Err("Error: `json_path` cannot be empty".into());
//         }
//         if cutoff == 0 {
//             return Err("Error: `cutoff` must be greater than 0".into());
//         }

//         T::build(&json_path, cutoff)
//     }

//     // Example usage:
//     // let lut_lambda = LookUpTableBuilder::new()
//     // .json_path("data.json")
//     // .cutoff(5)
//     // .lambda(42)
//     // .threaded(true)
//     // .build_lambda::<LookUpTableImpl>()?;
//     pub fn build_lambda<T: LookUpTableLambda>(self) -> Result<T, Box<dyn std::error::Error>> {
//         let json_path = self
//             .json_path
//             .ok_or("Error: `json_path` must be set before calling `build_lambda`")?;
//         let cutoff = self
//             .cutoff
//             .ok_or("Error: `cutoff` must be set before calling `build_lambda`")?;
//         let lambda = self
//             .lambda
//             .ok_or("Error: `lambda` must be set before calling `build_lambda`")?;

//         if json_path.is_empty() {
//             return Err("Error: `json_path` cannot be empty".into());
//         }
//         if cutoff < 0 {
//             return Err("Error: `cutoff` must be greater than 0".into());
//         }
//         if lambda == 0 {
//             return Err("Error: `lambda` must be greater than 0".into());
//         }

//         T::build_lambda(lambda, &json_path, cutoff, self.threaded)
//     }
// }
>>>>>>> 4e0cfd78
<|MERGE_RESOLUTION|>--- conflicted
+++ resolved
@@ -17,19 +17,17 @@
 pub mod sichash_test_data_generator;
 pub mod util_path;
 
+pub const DISTANCE_CUT_OFF: usize = 0;
+
 // pub type LUT = lut_hash_map::LutHashMap;
-pub type LUT = lut_hash_map_double::LutHashMapDouble;
+// pub type LUT = lut_hash_map_double::LutHashMapDouble;
 // pub type LUT = lut_sichash::LutSicHash;
-// pub type LUT = lut_ptr_hash_double::LutPtrHashDouble;
+pub type LUT = lut_ptr_hash_double::LutPtrHashDouble;
 // pub type LUT = lut_vfunc_double::LutVFuncDouble;
 
 /// Lookup-table = LUT
 pub trait LookUpTable {
     fn build(json_path: &str, cutoff: usize) -> Result<Self, Box<dyn std::error::Error>>
-<<<<<<< HEAD
-=======
-    // TODO if time? fn build(json_path: &str) -> Result<Self, Box<dyn std::error::Error + Sync + Send>>
->>>>>>> 4e0cfd78
     where
         Self: Sized;
 
@@ -51,94 +49,5 @@
         Self: Sized;
 }
 
-<<<<<<< HEAD
 // TODO if time? fn build(json_path: &str) -> Result<Self, Box<dyn std::error::Error + Sync + Send>>
-// TODO if time? Consider builder pattern
-=======
-// pub struct LookUpTableBuilder {
-//     json_path: Option<String>,
-//     cutoff: Option<usize>,
-//     lambda: Option<usize>,
-//     threaded: bool,
-// }
-
-// impl LookUpTableBuilder {
-//     pub fn new() -> Self {
-//         LookUpTableBuilder {
-//             json_path: None,
-//             cutoff: Some(0),
-//             lambda: None,
-//             threaded: false,
-//         }
-//     }
-
-//     pub fn json_path(mut self, path: &str) -> Self {
-//         self.json_path = Some(path.to_string());
-//         self
-//     }
-
-//     pub fn cutoff(mut self, cutoff: usize) -> Self {
-//         self.cutoff = Some(cutoff);
-//         self
-//     }
-
-//     pub fn lambda(mut self, lambda: usize) -> Self {
-//         self.lambda = Some(lambda);
-//         self
-//     }
-
-//     pub fn threaded(mut self, threaded: bool) -> Self {
-//         self.threaded = threaded;
-//         self
-//     }
-
-//     pub fn build<T: LookUpTable>(self) -> Result<T, Box<dyn std::error::Error>> {
-//         let json_path = self
-//             .json_path
-//             .ok_or("Error: `json_path` must be set before calling `build`")?;
-//         let cutoff = self
-//             .cutoff
-//             .ok_or("Error: `cutoff` must be set before calling `build`")?;
-
-//         if json_path.is_empty() {
-//             return Err("Error: `json_path` cannot be empty".into());
-//         }
-//         if cutoff == 0 {
-//             return Err("Error: `cutoff` must be greater than 0".into());
-//         }
-
-//         T::build(&json_path, cutoff)
-//     }
-
-//     // Example usage:
-//     // let lut_lambda = LookUpTableBuilder::new()
-//     // .json_path("data.json")
-//     // .cutoff(5)
-//     // .lambda(42)
-//     // .threaded(true)
-//     // .build_lambda::<LookUpTableImpl>()?;
-//     pub fn build_lambda<T: LookUpTableLambda>(self) -> Result<T, Box<dyn std::error::Error>> {
-//         let json_path = self
-//             .json_path
-//             .ok_or("Error: `json_path` must be set before calling `build_lambda`")?;
-//         let cutoff = self
-//             .cutoff
-//             .ok_or("Error: `cutoff` must be set before calling `build_lambda`")?;
-//         let lambda = self
-//             .lambda
-//             .ok_or("Error: `lambda` must be set before calling `build_lambda`")?;
-
-//         if json_path.is_empty() {
-//             return Err("Error: `json_path` cannot be empty".into());
-//         }
-//         if cutoff < 0 {
-//             return Err("Error: `cutoff` must be greater than 0".into());
-//         }
-//         if lambda == 0 {
-//             return Err("Error: `lambda` must be greater than 0".into());
-//         }
-
-//         T::build_lambda(lambda, &json_path, cutoff, self.threaded)
-//     }
-// }
->>>>>>> 4e0cfd78
+// TODO if time? Consider builder pattern