--- conflicted
+++ resolved
@@ -69,11 +69,8 @@
 ///
 /// The engine is stateless, meaning that it can be executed
 /// on any number of separate inputs, even on separate threads.
-<<<<<<< HEAD
-#[derive(Clone)]
-=======
-#[derive(Debug)]
->>>>>>> 2c14906d
+
+#[derive(Clone, Debug)]
 pub struct MainEngine {
     automaton: Automaton,
     simd: SimdConfiguration,
