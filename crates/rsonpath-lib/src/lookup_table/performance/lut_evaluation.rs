use std::{
    alloc::System,
    io::{self, Write},
    process::Command,
};

use stats_alloc::{Region, StatsAlloc, INSTRUMENTED_SYSTEM};

use crate::lookup_table::{
<<<<<<< HEAD
    distance_counter, lut_hash_map::LutHashMap, lut_hash_map_double::LutHashMapDouble,
    lut_hash_map_group::LutHashMapGroup, lut_perfect_naive::LutPerfectNaive, lut_phf::LutPHF,
    lut_phf_double::LutPHFDouble, lut_phf_group::LutPHFGroup, lut_ptr_hash_double::LutPtrHashDouble,
    lut_sichash::LutSicHashDouble, lut_vfunc_double::LutVFuncDouble, pair_data,
    performance::lut_skip_evaluation::DISTANCE_CUT_OFF, util_path, LookUpTable, LookUpTableLambda,
=======
    distance_counter, lut_hash_map_double::LutHashMapDouble, lut_hash_map_group::LutHashMapGroup, lut_phf::LutPHF,
    lut_phf_group::LutPHFGroup, lut_ptr_hash_double::LutPtrHashDouble, pair_finder, performance::cutoff, util_path,
    LookUpTable, LookUpTableLambda,
>>>>>>> 4e0cfd78
};

/// Allocator to track how much allocations are happening during a specific time frame
#[global_allocator]
pub static GLOBAL: &StatsAlloc<System> = &INSTRUMENTED_SYSTEM;
/// Helper struct to reduce the number of parameters when calling functions
pub struct EvalConfig<'a> {
    json_path: &'a str,
    keys: Vec<usize>,
    head_line: &'a mut String,
    data_line: &'a mut String,
}

#[inline]
pub fn evaluate(json_path: &str, csv_path: &str) -> Result<(), Box<dyn std::error::Error>> {
    let cutoff: usize = 0;
    println!("JSONPATH: {}, cutoff = {}", json_path, cutoff);

    let file = std::fs::File::open(json_path)?;
    let filename = util_path::extract_filename(json_path);
    let num_keys = distance_counter::count_num_pairs(json_path);

    let mut head_line = String::from("name,input_size_bytes,num_keys,");
    let mut data_line = format!("{},{},{},", filename, file.metadata()?.len(), num_keys);

    let (keys, _) = pair_data::get_keys_and_values(json_path, DISTANCE_CUT_OFF).expect("Fail @ finding pairs.");

    let mut config = EvalConfig {
        json_path,
        keys,
        head_line: &mut head_line,
        data_line: &mut data_line,
    };

    // #####################################
    // Measure LUTs without lambda parameter
    // #####################################
<<<<<<< HEAD
=======
    // eval::<LutHashMap>(&mut config, "hash_map");
    eval::<LutHashMapDouble>(&mut config, "hash_map_double");
    // eval::<LutSicHashDouble>(&mut config, "sic_hash_double");
    eval::<LutPtrHashDouble>(&mut config, "ptr_hash_double");
>>>>>>> 4e0cfd78
    // eval::<LutPerfectNaive>(&mut config, "perfect_naive");
    // eval::<LutHashMap>(&mut config, "hash_map");
    // eval::<LutHashMapDouble>(&mut config, "hash_map_double", DISTANCE_CUT_OFF);
    // eval::<LutSicHashDouble>(&mut config, "sic_hash_double", DISTANCE_CUT_OFF);
    eval::<LutPtrHashDouble>(&mut config, "ptr_hash_double", DISTANCE_CUT_OFF);
    eval::<LutVFuncDouble>(&mut config, "vfunc_double", DISTANCE_CUT_OFF);

    // for bit_mask in [3, 7, 15, 31, 63, 127] {
    // for bit_mask in [2047, 4095, 8191] {
    // for bit_mask in [2047] {
    //     eval_hash_map_group(&mut config, "hash_map_group", bit_mask, DISTANCE_CUT_OFF);
    // }

    // #####################################
    // Measure LUTs with lambda parameter
    // #####################################
<<<<<<< HEAD
    // for lambda in [1, 5] {
    //     for threaded in [false] {
    //         eval_phf::<LutPHF>(&mut config, "phf", lambda, threaded, DISTANCE_CUT_OFF);
    //         eval_phf::<LutPHFDouble>(&mut config, "phf_double", lambda, threaded, DISTANCE_CUT_OFF);
    //     }
    // }
=======
    for lambda in [1, 5] {
        for threaded in [false] {
            // eval_phf::<LutPHF>(&mut config, "phf", cutoff, lambda, threaded);
            // eval_phf::<LutPHFDouble>(&mut config, "phf_double", lambda, threaded);
        }
    }
>>>>>>> 4e0cfd78

    // #####################################
    // Measure LUTs with bucket parameter
    // #####################################
    for lambda in [1, 5] {
        // for bit_mask in [3, 7, 15, 31, 63, 127] {
        // for bit_mask in [63, 127, 255, 511] {
        for bit_mask in [2047] {
<<<<<<< HEAD
            // eval_phf_group(&mut config, "phf_group", bit_mask, lambda, false, DISTANCE_CUT_OFF);
=======
            eval_phf_group(&mut config, "phf_group", cutoff, bit_mask, lambda, false);
            // eval_phf_group(&mut config, "phf_group", bit_mask, lambda, false);
>>>>>>> 4e0cfd78
        }
    }

    // Write CSV header and data
    let mut csv_file = std::fs::OpenOptions::new().append(true).create(true).open(csv_path)?;
    if csv_file.metadata()?.len() == 0 {
        writeln!(csv_file, "{}", head_line)?;
    }
    writeln!(csv_file, "{}", data_line)?;

    run_python_statistics_builder(csv_path);

    Ok(())
}

fn eval<T: LookUpTable>(cfg: &mut EvalConfig, name: &str, cutoff: usize) {
    println!("  - {name}");

    // Build time & heap size
    let start_heap = Region::new(GLOBAL);

    let start_build = std::time::Instant::now();
    let lut = T::build(cfg.json_path, cutoff).expect("Fail @ build lut");
    let build_time = start_build.elapsed().as_secs_f64();

    let heap_bytes = heap_value(start_heap.change());
    let allocated_bytes = lut.allocated_bytes();

    // Query time
    let start_query = std::time::Instant::now();
    // Call a black box function that does nothing so that the compiler does not optimize away get_every_key_once
    my_black_box(get_every_key_once(&lut, &cfg.keys));
    let query_time = start_query.elapsed().as_secs_f64();

    // Save measurements
    let name = name;
    save_measurements(cfg, &name, build_time, query_time, heap_bytes, allocated_bytes);
}

<<<<<<< HEAD
fn eval_phf<T: LookUpTableLambda>(cfg: &mut EvalConfig, name: &str, lambda: usize, threaded: bool, cutoff: usize) {
=======
fn eval_phf<T: LookUpTableLambda>(cfg: &mut EvalConfig, name: &str, cutoff: usize, lambda: usize, threaded: bool) {
>>>>>>> 4e0cfd78
    println!("  - {name}:λ={lambda},threaded={threaded}");

    // Build time & heap size
    let start_heap = Region::new(GLOBAL);

    let start_build = std::time::Instant::now();
    let lut = T::build_lambda(lambda, cfg.json_path, 0, threaded).expect("Fail @ build lut");
    let build_time = start_build.elapsed().as_secs_f64();

    let heap_bytes = heap_value(start_heap.change());
    let allocated_bytes = lut.allocated_bytes();

    // Query time
    let start_query = std::time::Instant::now();
    // Call a black box function that does nothing so that the compiler does not optimize away get_every_key_once
    my_black_box(get_every_key_once(&lut, &cfg.keys));
    let query_time = start_query.elapsed().as_secs_f64();

    // Save measurements
    let name = format!("λ={lambda}:{name}");
    save_measurements(cfg, &name, build_time, query_time, heap_bytes, allocated_bytes);
}

<<<<<<< HEAD
fn eval_phf_group(cfg: &mut EvalConfig, name: &str, bit_mask: usize, lambda: usize, threaded: bool, cutoff: usize) {
=======
fn eval_phf_group(cfg: &mut EvalConfig, name: &str, cutoff: usize, bit_mask: usize, lambda: usize, threaded: bool) {
>>>>>>> 4e0cfd78
    let bits = bit_mask + 1;
    println!("  - {name}:#{bits}_λ={lambda}");

    // Build time & heap size
    let start_heap = Region::new(GLOBAL);

    let start_build = std::time::Instant::now();
    let lut = LutPHFGroup::build_buckets(lambda, cfg.json_path, cutoff, bit_mask, threaded).expect("Fail @ build lut");
    let build_time = start_build.elapsed().as_secs_f64();

    let heap_bytes = heap_value(start_heap.change());
    let allocated_bytes = lut.allocated_bytes();

    // Query time
    let start_query = std::time::Instant::now();
    // Call a black box function that does nothing so that the compiler does not optimize away get_every_key_once
    my_black_box(get_every_key_once(&lut, &cfg.keys));
    let query_time = start_query.elapsed().as_secs_f64();

    // Save measurements
    let name = format!("#{bits}_λ={lambda}:{name}");
    save_measurements(cfg, &name, build_time, query_time, heap_bytes, allocated_bytes);
}

fn eval_hash_map_group(cfg: &mut EvalConfig, name: &str, bit_mask: usize, cutoff: usize) {
    let bits = bit_mask + 1;
    println!("  - {name}:#{bits}");

    // Build time & heap size
    let start_heap = Region::new(GLOBAL);

    let start_build = std::time::Instant::now();
    let lut = LutHashMapGroup::build_buckets(cfg.json_path, bit_mask, cutoff).expect("Fail @ build lut");
    let build_time = start_build.elapsed().as_secs_f64();

    let heap_bytes = heap_value(start_heap.change());
    let allocated_bytes = lut.allocated_bytes();

    // Query time
    let start_query = std::time::Instant::now();
    // Call a black box function that does nothing so that the compiler does not optimize away get_every_key_once
    my_black_box(get_every_key_once(&lut, &cfg.keys));
    let query_time = start_query.elapsed().as_secs_f64();

    // Save measurements
    let name = format!("#{bits}:{name}");
    save_measurements(cfg, &name, build_time, query_time, heap_bytes, allocated_bytes);
}

fn save_measurements(
    cfg: &mut EvalConfig,
    f: &str,
    build_time: f64,
    query_time: f64,
    heap_bytes: isize,
    allocated_bytes: usize,
) {
    cfg.head_line.push_str(&format!("{f}_build_time,{f}_query_time,",));
    cfg.data_line.push_str(&format!("{build_time},{query_time},"));
    cfg.head_line.push_str(&format!("{f}_heap,{f}_capacity,"));
    cfg.data_line.push_str(&format!("{heap_bytes},{allocated_bytes},"));

    println!("    - Build time:      {build_time}");
    println!("    - Query time:      {query_time}");
    println!("    - Heap bytes:      {heap_bytes}");
    println!("    - Allocated bytes: {allocated_bytes}");
}

fn get_every_key_once(lut: &dyn LookUpTable, keys: &[usize]) -> usize {
    let mut count = 0;
    for key in keys {
        count += lut.get(key).expect("Fail at getting value!");
    }
    count
}

fn heap_value(stats: stats_alloc::Stats) -> isize {
    // We take the allocated bytes minus the deallocated and ignore the reallocated bytes because we are interested
    // in the total heap space taken
    stats.bytes_allocated as isize - stats.bytes_deallocated as isize

    // Alternative line that should not be used:
    // stats.bytes_allocated as isize - stats.bytes_deallocated as isize + stats.bytes_reallocated
}

fn run_python_statistics_builder(csv_path: &str) {
    let msg = format!("Failed to open csv_path: {}", csv_path);
    let output = Command::new("python")
        .arg("crates/rsonpath-lib/src/lookup_table/python_statistic/lut_evaluation.py")
        .arg(csv_path)
        .output()
        .expect(&msg);

    if output.status.success() {
        if let Err(e) = io::stdout().write_all(&output.stdout) {
            eprintln!("Failed to write stdout: {}", e);
        }
    } else {
        eprintln!("Error: {}", String::from_utf8_lossy(&output.stderr));
    }
}

// A black box function so that the compiler will not optimize away the values passed into here. Mainly used when
// running tests.
#[inline(never)]
fn my_black_box<T>(_whatever: T) {}<|MERGE_RESOLUTION|>--- conflicted
+++ resolved
@@ -7,17 +7,11 @@
 use stats_alloc::{Region, StatsAlloc, INSTRUMENTED_SYSTEM};
 
 use crate::lookup_table::{
-<<<<<<< HEAD
     distance_counter, lut_hash_map::LutHashMap, lut_hash_map_double::LutHashMapDouble,
     lut_hash_map_group::LutHashMapGroup, lut_perfect_naive::LutPerfectNaive, lut_phf::LutPHF,
     lut_phf_double::LutPHFDouble, lut_phf_group::LutPHFGroup, lut_ptr_hash_double::LutPtrHashDouble,
-    lut_sichash::LutSicHashDouble, lut_vfunc_double::LutVFuncDouble, pair_data,
-    performance::lut_skip_evaluation::DISTANCE_CUT_OFF, util_path, LookUpTable, LookUpTableLambda,
-=======
-    distance_counter, lut_hash_map_double::LutHashMapDouble, lut_hash_map_group::LutHashMapGroup, lut_phf::LutPHF,
-    lut_phf_group::LutPHFGroup, lut_ptr_hash_double::LutPtrHashDouble, pair_finder, performance::cutoff, util_path,
-    LookUpTable, LookUpTableLambda,
->>>>>>> 4e0cfd78
+    lut_sichash::LutSicHashDouble, lut_vfunc_double::LutVFuncDouble, pair_data, util_path, LookUpTable,
+    LookUpTableLambda, DISTANCE_CUT_OFF,
 };
 
 /// Allocator to track how much allocations are happening during a specific time frame
@@ -43,7 +37,7 @@
     let mut head_line = String::from("name,input_size_bytes,num_keys,");
     let mut data_line = format!("{},{},{},", filename, file.metadata()?.len(), num_keys);
 
-    let (keys, _) = pair_data::get_keys_and_values(json_path, DISTANCE_CUT_OFF).expect("Fail @ finding pairs.");
+    let (keys, _) = pair_data::get_keys_and_values(json_path, cutoff).expect("Fail @ finding pairs.");
 
     let mut config = EvalConfig {
         json_path,
@@ -55,13 +49,6 @@
     // #####################################
     // Measure LUTs without lambda parameter
     // #####################################
-<<<<<<< HEAD
-=======
-    // eval::<LutHashMap>(&mut config, "hash_map");
-    eval::<LutHashMapDouble>(&mut config, "hash_map_double");
-    // eval::<LutSicHashDouble>(&mut config, "sic_hash_double");
-    eval::<LutPtrHashDouble>(&mut config, "ptr_hash_double");
->>>>>>> 4e0cfd78
     // eval::<LutPerfectNaive>(&mut config, "perfect_naive");
     // eval::<LutHashMap>(&mut config, "hash_map");
     // eval::<LutHashMapDouble>(&mut config, "hash_map_double", DISTANCE_CUT_OFF);
@@ -78,21 +65,12 @@
     // #####################################
     // Measure LUTs with lambda parameter
     // #####################################
-<<<<<<< HEAD
     // for lambda in [1, 5] {
     //     for threaded in [false] {
     //         eval_phf::<LutPHF>(&mut config, "phf", lambda, threaded, DISTANCE_CUT_OFF);
     //         eval_phf::<LutPHFDouble>(&mut config, "phf_double", lambda, threaded, DISTANCE_CUT_OFF);
     //     }
     // }
-=======
-    for lambda in [1, 5] {
-        for threaded in [false] {
-            // eval_phf::<LutPHF>(&mut config, "phf", cutoff, lambda, threaded);
-            // eval_phf::<LutPHFDouble>(&mut config, "phf_double", lambda, threaded);
-        }
-    }
->>>>>>> 4e0cfd78
 
     // #####################################
     // Measure LUTs with bucket parameter
@@ -101,12 +79,7 @@
         // for bit_mask in [3, 7, 15, 31, 63, 127] {
         // for bit_mask in [63, 127, 255, 511] {
         for bit_mask in [2047] {
-<<<<<<< HEAD
             // eval_phf_group(&mut config, "phf_group", bit_mask, lambda, false, DISTANCE_CUT_OFF);
-=======
-            eval_phf_group(&mut config, "phf_group", cutoff, bit_mask, lambda, false);
-            // eval_phf_group(&mut config, "phf_group", bit_mask, lambda, false);
->>>>>>> 4e0cfd78
         }
     }
 
@@ -146,11 +119,7 @@
     save_measurements(cfg, &name, build_time, query_time, heap_bytes, allocated_bytes);
 }
 
-<<<<<<< HEAD
 fn eval_phf<T: LookUpTableLambda>(cfg: &mut EvalConfig, name: &str, lambda: usize, threaded: bool, cutoff: usize) {
-=======
-fn eval_phf<T: LookUpTableLambda>(cfg: &mut EvalConfig, name: &str, cutoff: usize, lambda: usize, threaded: bool) {
->>>>>>> 4e0cfd78
     println!("  - {name}:λ={lambda},threaded={threaded}");
 
     // Build time & heap size
@@ -174,11 +143,7 @@
     save_measurements(cfg, &name, build_time, query_time, heap_bytes, allocated_bytes);
 }
 
-<<<<<<< HEAD
 fn eval_phf_group(cfg: &mut EvalConfig, name: &str, bit_mask: usize, lambda: usize, threaded: bool, cutoff: usize) {
-=======
-fn eval_phf_group(cfg: &mut EvalConfig, name: &str, cutoff: usize, bit_mask: usize, lambda: usize, threaded: bool) {
->>>>>>> 4e0cfd78
     let bits = bit_mask + 1;
     println!("  - {name}:#{bits}_λ={lambda}");
 
