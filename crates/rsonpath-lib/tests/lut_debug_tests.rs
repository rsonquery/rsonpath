use std::{
    fs,
    io::{BufReader, Read},
};

use log::debug;
use rsonpath::{
    engine::{Compiler, Engine, RsonpathEngine},
    input::OwnedBytes,
    lookup_table::{
        lut_hash_map,
        lut_phf_double::LutPHFDouble,
        lut_phf_group::LutPHFGroup,
        pair_data,
        performance::{
            lut_query_data::{ALPHABET, GOOGLE, POKEMON_MINI, TWITTER_SHORT},
            lut_skip_evaluation::DISTANCE_CUT_OFF,
        },
        LookUpTable, LUT,
    },
};

/// cargo test --test lut_debug_tests -- test_build_and_queries --nocapture | rg "(lut_debug_tests)"
/// cargo test --test lut_debug_tests -- test_build_and_queries --nocapture | rg "(tail_skipping|lut_debug_tests|main)"
/// cargo test --test lut_debug_tests -- test_build_and_queries --nocapture | rg ^"(tail_skipping|lut_debug_tests|main|lut_hash_map)"
#[test]
fn test_build_and_queries() {
    // Enables to see log messages when running tests
    // simple_logger::SimpleLogger::new()
    //     .with_level(log::LevelFilter::Debug)
    //     .without_timestamps()
    //     .init()
    //     .unwrap();

    debug!("Start");

    test_build_correctness(GOOGLE);
    // test_build_correctness(WALMART);
    // test_build_correctness(BESTBUY);
    // test_build_correctness(TWITTER);
    // test_build_correctness(POKEMON_MINI);
    // test_build_correctness(TWITTER_SHORT);
    // test_build_correctness(ALPHABET);

    // test_query_correctness(QUERY_BUGS);
    // test_query_correctness(QUERY_JOHN_BIG);
    // test_query_correctness(QUERY_POKEMON_MINI);
    // test_query_correctness(QUERY_GOOGLE);
    // test_query_correctness(QUERY_TWITTER);
    // test_query_correctness(QUERY_BESTBUY);
    // test_query_correctness(QUERY_POKEMON_SHORT);
}

fn test_build_correctness(json_name: &str) {
    let s = format!("../../{}", json_name);
    let json_path = s.as_str();

    debug!("Building LUT (Hashmap): {}", json_path);
    let lut_hash_map = lut_hash_map::LutHashMap::build(&json_path, 0).expect("Fail @ building LUT");
    debug!("Building LUT: {}", json_path);
    let lut = LUT::build(&json_path, 0).expect("Fail @ building LUT");

    debug!("Testing keys ...");
    let (keys, values) = pair_data::get_keys_and_values(json_path, DISTANCE_CUT_OFF).expect("Fail @ finding pairs.");
    let mut count_incorrect = 0;
    for (i, key) in keys.iter().enumerate() {
        let value = lut.get(key).expect("Fail at getting value.");
        let value_hash = lut_hash_map.get(key).expect("Fail at getting value.");
        if value != values[i] || value != value_hash {
            count_incorrect += 1;
            debug!(
                "  i: {}, Key {}, Value {}, Expected: {}, Hash {}",
                i, key, value, values[i], value_hash
            );
        }
    }

    debug!(" Correct {}/{}", keys.len() - count_incorrect, keys.len());
    debug!(" Incorrect {}/{}", count_incorrect, keys.len());

    std::mem::drop(lut);
}

fn test_query_correctness(test_data: (&str, &[(&str, &str)])) {
    let (json_name, queries) = test_data;
    let s = format!("../../{}", json_name);
    let json_path = s.as_str();
    debug!("Building LUT: {}", json_path);
    let mut lut = LUT::build(&json_path, DISTANCE_CUT_OFF).expect("Fail @ building LUT");

    // Run all queries
    debug!("Checking queries:");
    for &(query_name, query_text) in queries {
        debug!(" Query: {} = \"{}\" ... ", query_name, query_text);
        let input = {
            let mut file = BufReader::new(fs::File::open(json_path).expect("Fail @ open File"));
            let mut buf = vec![];
            file.read_to_end(&mut buf).expect("Fail @ file read");
            OwnedBytes::new(buf)
        };
        let query = rsonpath_syntax::parse(query_text).expect("Fail @ parse query");

        // Query normally and skip iteratively (ITE)
        debug!("---- ITE STYLE ----");
        let mut engine = RsonpathEngine::compile_query(&query).expect("Fail @ compile query");
        let count = engine.count(&input).expect("Failed to run query normally");

        // Query normally and skip using the lookup table (LUT)
        debug!("---- LUT STYLE ----");
        engine.add_lut(lut);
        let lut_count = engine.count(&input).expect("LUT: Failed to run query normally");

        if lut_count != count {
            debug!("Found {}, Expected {}", lut_count, count);
        } else {
            debug!("Correct");
        }

        lut = engine.take_lut().expect("Failed to retrieve LUT from engine");
    }

    std::mem::drop(lut);
}

// cargo test --test lut_build_tests -- debug_lut_group_buckets --nocapture | rg "(lut_build_tests|lut_phf_group)"
#[test]
fn debug_lut_group_buckets() {
    // Enables to see log messages when running tests
    simple_logger::SimpleLogger::new()
        .with_level(log::LevelFilter::Debug)
        .without_timestamps()
        .init()
        .unwrap();

    // let json_file = format!("../../{}", ALPHABET);
    let json_file = format!("../../{}", POKEMON_MINI);
    let lambda = 1;
    let cutoff = 0;
    let json_path = json_file.as_str();
    let bit_mask = 3; // powers of 2 -1
    let threaded = false;

<<<<<<< HEAD
    let (keys, values) = pair_data::get_keys_and_values(json_path, DISTANCE_CUT_OFF).expect("Fail @ finding pairs.");
    let lut = LutPHFGroup::build_buckets(lambda, json_path, distance_cutoff, bit_mask, threaded)
=======
    let (keys, values) = pair_finder::get_keys_and_values(json_path).expect("Fail @ finding pairs.");
    let lut = LutPHFGroup::build_buckets(lambda, json_path, cutoff, bit_mask, threaded)
>>>>>>> 4e0cfd78
        .expect("Fail @ building lut_phf_double");

    let mut count_correct = 0;
    let mut count_incorrect = 0;
    for (i, key) in keys.iter().enumerate() {
        let left = values[i];
        let right = lut.get(key).expect("fail");
        if left != right {
            let distance = left - key;
            debug!(
                "Key: {}, Expected: {}, Found: {}, Expected Dist. {}",
                key, left, right, distance
            );
            count_incorrect += 1;
        } else {
            count_correct += 1;
        }
    }

    let total = count_correct + count_incorrect;
    debug!("Correct: {}/{}", count_correct, total);
    debug!("Incorrect: {}/{}", count_incorrect, total);
    assert_eq!(count_incorrect, 0);
}

#[test]
fn debug_lut_phf_double() {
    let json_file = format!("../../{}", POKEMON_MINI);
    let json_path = json_file.as_str();

    let (keys, values) = pair_data::get_keys_and_values(json_path, DISTANCE_CUT_OFF).expect("Fail @ finding pairs.");
    let lut = LutPHFDouble::build(json_path, 0).expect("Fail @ building lut_phf_double");

    let mut count_correct = 0;
    let mut count_incorrect = 0;
    for (i, key) in keys.iter().enumerate() {
        let left = values[i];
        let right = lut.get(key).expect("fail");
        if left != right {
            let distance = left - key;
            debug!(
                "Key: {}, Expected Value: {}, Found Distance: {}, Expected Dist. {}",
                key, left, right, distance
            );
            count_incorrect += 1;
        } else {
            count_correct += 1;
        }
    }

    let total = count_correct + count_incorrect;
    debug!("Correct: {}/{}", count_correct, total);
    debug!("Incorrect: {}/{}", count_incorrect, total);
    assert_eq!(count_incorrect, 0);
}<|MERGE_RESOLUTION|>--- conflicted
+++ resolved
@@ -12,11 +12,8 @@
         lut_phf_double::LutPHFDouble,
         lut_phf_group::LutPHFGroup,
         pair_data,
-        performance::{
-            lut_query_data::{ALPHABET, GOOGLE, POKEMON_MINI, TWITTER_SHORT},
-            lut_skip_evaluation::DISTANCE_CUT_OFF,
-        },
-        LookUpTable, LUT,
+        performance::lut_query_data::{ALPHABET, GOOGLE, POKEMON_MINI, TWITTER_SHORT},
+        LookUpTable, DISTANCE_CUT_OFF, LUT,
     },
 };
 
@@ -107,7 +104,7 @@
 
         // Query normally and skip using the lookup table (LUT)
         debug!("---- LUT STYLE ----");
-        engine.add_lut(lut);
+        engine.add_lut(lut, DISTANCE_CUT_OFF);
         let lut_count = engine.count(&input).expect("LUT: Failed to run query normally");
 
         if lut_count != count {
@@ -140,13 +137,8 @@
     let bit_mask = 3; // powers of 2 -1
     let threaded = false;
 
-<<<<<<< HEAD
     let (keys, values) = pair_data::get_keys_and_values(json_path, DISTANCE_CUT_OFF).expect("Fail @ finding pairs.");
-    let lut = LutPHFGroup::build_buckets(lambda, json_path, distance_cutoff, bit_mask, threaded)
-=======
-    let (keys, values) = pair_finder::get_keys_and_values(json_path).expect("Fail @ finding pairs.");
-    let lut = LutPHFGroup::build_buckets(lambda, json_path, cutoff, bit_mask, threaded)
->>>>>>> 4e0cfd78
+    let lut = LutPHFGroup::build_buckets(lambda, json_path, DISTANCE_CUT_OFF, bit_mask, threaded)
         .expect("Fail @ building lut_phf_double");
 
     let mut count_correct = 0;
