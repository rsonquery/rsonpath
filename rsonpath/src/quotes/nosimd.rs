use super::*;
use aligners::alignment::Alignment;
use aligners::{AlignedBlockIterator, AlignedSlice};
use len_trait::Empty;

pub(crate) struct SequentialQuoteClassifier<'a> {
    iter: AlignedBlockIterator<'a, alignment::Twice<BlockAlignment>>,
    escaped: bool,
    in_quotes: bool,
    offset: Option<usize>,
}

impl<'a> SequentialQuoteClassifier<'a> {
    #[inline(always)]
    pub(crate) fn new(bytes: &'a AlignedSlice<alignment::Twice<BlockAlignment>>) -> Self {
        Self {
            iter: bytes.iter_blocks(),
            escaped: false,
            in_quotes: false,
            offset: None,
        }
    }
}

impl<'a> Iterator for SequentialQuoteClassifier<'a> {
    type Item = QuoteClassifiedBlock<'a>;

    #[inline(always)]
    fn next(&mut self) -> Option<QuoteClassifiedBlock<'a>> {
        match self.iter.next() {
            Some(block) => {
                debug!(
                    "{: >24}: {}",
                    "block",
                    std::str::from_utf8(
                        &block
                            .iter()
                            .map(|x| if x.is_ascii_whitespace() { b' ' } else { *x })
                            .collect::<Vec<_>>()
                    ).unwrap()
                );
                let mut mask = 0u64;
                let mut idx_mask = 1;

                if let Some(offset) = self.offset {
<<<<<<< HEAD
                    self.offset = Some(offset + alignment::Twice::<BlockAlignment>::size());
=======
                    self.offset = Some(offset + Self::block_size());
>>>>>>> cf7d80aa
                } else {
                    self.offset = Some(0);
                }

                for character in block.iter().copied() {
                    if !self.escaped && character == b'"' {
                        self.in_quotes = !self.in_quotes;
                    }

                    if character == b'\\' {
                        self.escaped = !self.escaped;
                    } else {
                        self.escaped = false;
                    }

                    if self.in_quotes {
                        mask |= idx_mask;
                    }

                    idx_mask <<= 1;
                }

                Some(QuoteClassifiedBlock {
                    block,
                    within_quotes_mask: mask,
                })
            }
            None => None,
        }
    }
}

impl<'a> std::iter::FusedIterator for SequentialQuoteClassifier<'a> {}

impl<'a> Empty for SequentialQuoteClassifier<'a> {
    fn is_empty(&self) -> bool {
        self.iter.len() == 0
    }
}

impl<'a> QuoteClassifiedIterator<'a> for SequentialQuoteClassifier<'a> {
    fn block_size() -> usize {
        Twice::<BlockAlignment>::size()
    }

    fn get_offset(&self) -> usize {
        self.offset.unwrap_or(0)
    }

    fn offset(&mut self, count: isize) {
        if count == 0 {
            return;
        }

        self.iter.offset(count);
        self.offset = Some(match self.offset {
            None => (count as usize - 1) * Self::block_size(),
            Some(offset) => offset + (count as usize) * Self::block_size(),
        });
    }

    fn flip_quotes_bit(&mut self) {
        self.in_quotes = !self.in_quotes;
    }
}<|MERGE_RESOLUTION|>--- conflicted
+++ resolved
@@ -43,11 +43,7 @@
                 let mut idx_mask = 1;
 
                 if let Some(offset) = self.offset {
-<<<<<<< HEAD
-                    self.offset = Some(offset + alignment::Twice::<BlockAlignment>::size());
-=======
                     self.offset = Some(offset + Self::block_size());
->>>>>>> cf7d80aa
                 } else {
                     self.offset = Some(0);
                 }
